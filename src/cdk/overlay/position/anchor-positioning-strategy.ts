/**
 * @license
 * Copyright Google LLC All Rights Reserved.
 *
 * Use of this source code is governed by an MIT-style license that can be
 * found in the LICENSE file at https://angular.io/license
 */

import {OverlayReference} from '../overlay-reference';
import {ElementRef} from '@angular/core';
import {PositionStrategy} from './position-strategy';
import {Platform} from '@angular/cdk/platform';
import {
  ConnectedOverlayPositionChange,
  ConnectionPositionPair,
  ScrollingVisibility,
  validateConnectionPositionPairs,
} from './connected-position';
import {OverlayContainer} from '../overlay-container';
<<<<<<< HEAD

/** Possible values that can be set as the anchor of a AnchorPositioningStrategy. */
export type AnchorPositioningStrategyAnchor = ElementRef | Element;
=======
import {FlexibleConnectedPositionStrategyOrigin} from './flexible-connected-position-strategy';

/** Class to be added to the overlay bounding box. */
const boundingBoxClass = 'cdk-overlay-connected-position-bounding-box';
>>>>>>> 9e24c979

// TODO(tbondwilkinson): Remove once anchorElement is recognized.
declare global {
  interface HTMLElement {
    anchorElement: Element | undefined;
  }

  interface CSSStyleDeclaration {
    anchorName?: string;
    anchorDefault?: string;
    positionFallback?: string;
  }
}

export class AnchorPositioningStrategy implements PositionStrategy {
  /** The overlay to which this strategy is attached. */
  private _overlayRef: OverlayReference;

  /** The overlay pane element. */
  private _pane: HTMLElement;

<<<<<<< HEAD
  /** The original positioning of the overlay pane element. */
  private _paneOriginalPosition: string;

  /** Whether the strategy has been disposed of already. */
  private _isDisposed: boolean;
=======
  /**
   * Parent element for the overlay panel used to constrain the overlay panel's size to fit
   * within the viewport.
   */
  private _boundingBox: HTMLElement | null;
>>>>>>> 9e24c979

  /** The anchor element against which the overlay will be positioned. */
  private _origin: FlexibleConnectedPositionStrategyOrigin;

<<<<<<< HEAD
=======
  /** The original positioning of the overlay pane element. */
  private _paneOriginalPosition: string;

  /** Whether the strategy has been disposed of already. */
  private _isDisposed: boolean;

  /** Keeps track of the CSS classes that the position strategy has applied on the overlay panel. */
  private _appliedPanelClasses: string[] = [];

>>>>>>> 9e24c979
  /** Ordered list of preferred positions, from most to least desirable. */
  _preferredPositions: ConnectionPositionPair[] = [];

  constructor(
<<<<<<< HEAD
    anchor: AnchorPositioningStrategyAnchor,
=======
    origin: FlexibleConnectedPositionStrategyOrigin,
>>>>>>> 9e24c979
    private _document: Document,
    private _platform: Platform,
    private _overlayContainer: OverlayContainer,
  ) {
    this.setOrigin(origin);
  }
  /** Attaches this position strategy to an overlay. */
  attach(overlayRef: OverlayReference): void {
    if (
      this._overlayRef &&
      overlayRef !== this._overlayRef &&
      (typeof ngDevMode === 'undefined' || ngDevMode)
    ) {
      throw Error('This position strategy is already attached to an overlay');
    }

    this._validatePositions();

    overlayRef.hostElement.classList.add(boundingBoxClass);

    this._overlayRef = overlayRef;
    this._boundingBox = overlayRef.hostElement;
    this._pane = overlayRef.overlayElement;
    this._isDisposed = false;
    this._isInitialRender = true;
    this._lastPosition = null;
    this._resizeSubscription.unsubscribe();
    this._resizeSubscription = this._viewportRuler.change().subscribe(() => {
      // When the window is resized, we want to trigger the next reposition as if it
      // was an initial render, in order for the strategy to pick a new optimal position,
      // otherwise position locking will cause it to stay at the old one.
      this._isInitialRender = true;
      this.apply();
    });
  }

  /** Attaches this position strategy to an overlay. */
  attach(overlayRef: OverlayReference): void {
    if (
      this._overlayRef &&
      overlayRef !== this._overlayRef &&
      (typeof ngDevMode === 'undefined' || ngDevMode)
    ) {
      throw Error('This position strategy is already attached to an overlay');
    }

    this._validatePositions();

    overlayRef.hostElement.classList.add(boundingBoxClass);

    this._overlayRef = overlayRef;
    this._boundingBox = overlayRef.hostElement;
    this._pane = overlayRef.overlayElement;
    this._paneOriginalPosition = this._pane.style.position;
    this._isDisposed = false;
  }

  /** Updates the position of the overlay element. */
  apply() {
    // We shouldn't do anything if the strategy was disposed or we're on the server.
    if (this._isDisposed || !this._platform.isBrowser) {
      return;
    }
<<<<<<< HEAD
    // Fixed position is necessary to position most anchored elements that reside within overlays.
    this._pane.style.position = 'fixed';

    if (typeof this._anchor === 'string') {
      this._pane.style.anchorDefault = `--${this._anchor}`;
    } else {
      const anchor =
        this._anchor instanceof ElementRef ? (this._anchor.nativeElement as Element) : this._anchor;
      this._pane.anchorElement = anchor;
    }

    if (this._positionFallback) {
      this._pane.style.positionFallback = `--${this._positionFallback}`;
    }
=======

    this._clearPanelClasses();
    this._resetOverlayElementStyles();
    this._resetBoundingBoxStyles();

    // Fixed position is necessary to position most anchored elements that reside within overlays.
    this._pane.style.position = 'fixed';

    const anchor =
      this._origin instanceof ElementRef
        ? (this._origin.nativeElement as Element)
        : (this._origin as Element);
    this._pane.anchorElement = anchor;

    this._applyPositionFallback();
>>>>>>> 9e24c979
  }

  /** Called when the overlay is detached. */
  detach() {
    this._pane.style.removeProperty('anchor-default');
    this._pane.style.removeProperty('position-fallback');
    this._pane.style.position = this._paneOriginalPosition;
    delete this._pane.anchorElement;
  }

  /** Cleans up any DOM modifications made by the position strategy, if necessary. */
  dispose() {
    if (this._isDisposed) {
      return;
    }

    this.detach();
    this._isDisposed = true;
  }

  /**
   * Sets the anchor, relative to which to position the overlay.
   * Using an element origin is useful for building components that need to be positioned
   * relatively to a trigger (e.g. dropdown menus or tooltips).
   * @param anchor Reference to the new origin.
   */
<<<<<<< HEAD
  withAnchor(anchor: AnchorPositioningStrategyAnchor): this {
    this._anchor = anchor;
=======
  withOrigin(origin: FlexibleConnectedPositionStrategyOrigin): this {
    if (!(origin instanceof Element || origin instanceof ElementRef)) {
      throw new Error('AnchorPositioningStrategy only works with an Element or ElementRef');
    }
    this._origin = origin;
>>>>>>> 9e24c979

    return this;
  }

<<<<<<< HEAD
  /** Sets the position fallback by name. */
  withPositionFallback(positionFallback: string): this {
    this._positionFallback = positionFallback;

    return this;
=======
  private _applyPositionFallback() {}

  /** Clears the classes that the position strategy has applied from the overlay panel. */
  private _clearPanelClasses() {
    if (this._pane) {
      this._appliedPanelClasses.forEach(cssClass => {
        this._pane.classList.remove(cssClass);
      });
      this._appliedPanelClasses = [];
    }
  }

  /** Resets the styles for the bounding box so that a new positioning can be computed. */
  private _resetBoundingBoxStyles() {
    extendStyles(this._boundingBox!.style, {
      top: '0',
      left: '0',
      right: '0',
      bottom: '0',
      height: '',
      width: '',
      alignItems: '',
      justifyContent: '',
    } as CSSStyleDeclaration);
  }

  /** Resets the styles for the overlay pane so that a new positioning can be computed. */
  private _resetOverlayElementStyles() {
    extendStyles(this._pane.style, {
      top: '',
      left: '',
      bottom: '',
      right: '',
      position: '',
      transform: '',
    } as CSSStyleDeclaration);
>>>>>>> 9e24c979
  }
}

<<<<<<< HEAD
  /** Validates that the current position match the expected values. */
  private _validatePositions(): void {
    if (typeof ngDevMode === 'undefined' || ngDevMode) {
      if (!this._preferredPositions.length) {
        throw Error('FlexibleConnectedPositionStrategy: At least one position is required.');
      }

    validateConnectionPositionPairs(this._preferredPositions.length);
  }
=======
/** Shallow-extends a stylesheet object with another stylesheet object. */
function extendStyles(
  destination: CSSStyleDeclaration,
  source: CSSStyleDeclaration,
): CSSStyleDeclaration {
  for (let key in source) {
    if (source.hasOwnProperty(key)) {
      destination[key] = source[key];
    }
  }

  return destination;
>>>>>>> 9e24c979
}<|MERGE_RESOLUTION|>--- conflicted
+++ resolved
@@ -10,6 +10,7 @@
 import {ElementRef} from '@angular/core';
 import {PositionStrategy} from './position-strategy';
 import {Platform} from '@angular/cdk/platform';
+import {Subject} from 'rxjs';
 import {
   ConnectedOverlayPositionChange,
   ConnectionPositionPair,
@@ -17,16 +18,29 @@
   validateConnectionPositionPairs,
 } from './connected-position';
 import {OverlayContainer} from '../overlay-container';
-<<<<<<< HEAD
-
-/** Possible values that can be set as the anchor of a AnchorPositioningStrategy. */
-export type AnchorPositioningStrategyAnchor = ElementRef | Element;
-=======
-import {FlexibleConnectedPositionStrategyOrigin} from './flexible-connected-position-strategy';
+import {
+  ConnectedPosition,
+  FlexibleConnectedPositionStrategyOrigin,
+} from './flexible-connected-position-strategy';
+import {CdkScrollable} from '../scroll';
+import {isElementScrolledOutsideView, isElementClippedByScrolling} from './scroll-clip';
 
 /** Class to be added to the overlay bounding box. */
-const boundingBoxClass = 'cdk-overlay-connected-position-bounding-box';
->>>>>>> 9e24c979
+const BOUNDING_BOX_CLASS = 'cdk-overlay-connected-position-bounding-box';
+
+/** Equivalent of `ClientRect` without some of the properties we don't care about. */
+type Dimensions = Omit<ClientRect, 'x' | 'y' | 'toJSON'>;
+
+let positionFallbackId = 0;
+
+interface AnchorPosition {
+  top?: string;
+  bottom?: string;
+  centerBlock: boolean;
+  left?: string;
+  right?: string;
+  centerInline: boolean;
+}
 
 // TODO(tbondwilkinson): Remove once anchorElement is recognized.
 declare global {
@@ -43,60 +57,67 @@
 
 export class AnchorPositioningStrategy implements PositionStrategy {
   /** The overlay to which this strategy is attached. */
-  private _overlayRef: OverlayReference;
+  private _overlayReference?: OverlayReference;
 
   /** The overlay pane element. */
-  private _pane: HTMLElement;
-
-<<<<<<< HEAD
-  /** The original positioning of the overlay pane element. */
-  private _paneOriginalPosition: string;
-
-  /** Whether the strategy has been disposed of already. */
-  private _isDisposed: boolean;
-=======
+  private _overlayElement?: HTMLElement;
+
   /**
    * Parent element for the overlay panel used to constrain the overlay panel's size to fit
    * within the viewport.
    */
-  private _boundingBox: HTMLElement | null;
->>>>>>> 9e24c979
+  private _hostElement?: HTMLElement;
 
   /** The anchor element against which the overlay will be positioned. */
   private _origin: FlexibleConnectedPositionStrategyOrigin;
 
-<<<<<<< HEAD
-=======
-  /** The original positioning of the overlay pane element. */
-  private _paneOriginalPosition: string;
+  /** Subject that emits whenever the position changes. */
+  private readonly _positionChanges = new Subject<ConnectedOverlayPositionChange>();
 
   /** Whether the strategy has been disposed of already. */
-  private _isDisposed: boolean;
-
-  /** Keeps track of the CSS classes that the position strategy has applied on the overlay panel. */
-  private _appliedPanelClasses: string[] = [];
-
->>>>>>> 9e24c979
+  private _isDisposed = false;
+
+  /** The Scrollable containers used to check scrollable view properties on position change. */
+  private _scrollables: CdkScrollable[] = [];
+
   /** Ordered list of preferred positions, from most to least desirable. */
-  _preferredPositions: ConnectionPositionPair[] = [];
+  private _preferredPositions: ConnectionPositionPair[] = [];
+
+  /** Amount of space that must be maintained between the overlay and the edge of the viewport. */
+  private _viewportMargin = 0;
+
+  /** Whether the overlay's width and height can be constrained to fit within the viewport. */
+  private _hasFlexibleDimensions = true;
+
+  /** Whether the overlay can grow via flexible width/height after the initial open. */
+  private _growAfterOpen = false;
+
+  /** Whether the overlay can be pushed on-screen on the initial open. */
+  private _canPush = true;
+
+  /** Whether the overlay position is locked. */
+  private _positionLocked = false;
+
+  /** Default offset for the overlay along the x axis. */
+  private _offsetX = 0;
+
+  /** Default offset for the overlay along the y axis. */
+  private _offsetY = 0;
 
   constructor(
-<<<<<<< HEAD
-    anchor: AnchorPositioningStrategyAnchor,
-=======
     origin: FlexibleConnectedPositionStrategyOrigin,
->>>>>>> 9e24c979
     private _document: Document,
     private _platform: Platform,
     private _overlayContainer: OverlayContainer,
   ) {
     this.setOrigin(origin);
   }
+
   /** Attaches this position strategy to an overlay. */
   attach(overlayRef: OverlayReference): void {
     if (
-      this._overlayRef &&
-      overlayRef !== this._overlayRef &&
+      this._overlayReference &&
+      overlayRef !== this._overlayReference &&
       (typeof ngDevMode === 'undefined' || ngDevMode)
     ) {
       throw Error('This position strategy is already attached to an overlay');
@@ -104,43 +125,12 @@
 
     this._validatePositions();
 
-    overlayRef.hostElement.classList.add(boundingBoxClass);
-
-    this._overlayRef = overlayRef;
-    this._boundingBox = overlayRef.hostElement;
-    this._pane = overlayRef.overlayElement;
+    this._overlayReference = overlayRef;
+    this._hostElement = overlayRef.hostElement;
+    this._overlayElement = overlayRef.overlayElement;
     this._isDisposed = false;
-    this._isInitialRender = true;
-    this._lastPosition = null;
-    this._resizeSubscription.unsubscribe();
-    this._resizeSubscription = this._viewportRuler.change().subscribe(() => {
-      // When the window is resized, we want to trigger the next reposition as if it
-      // was an initial render, in order for the strategy to pick a new optimal position,
-      // otherwise position locking will cause it to stay at the old one.
-      this._isInitialRender = true;
-      this.apply();
-    });
-  }
-
-  /** Attaches this position strategy to an overlay. */
-  attach(overlayRef: OverlayReference): void {
-    if (
-      this._overlayRef &&
-      overlayRef !== this._overlayRef &&
-      (typeof ngDevMode === 'undefined' || ngDevMode)
-    ) {
-      throw Error('This position strategy is already attached to an overlay');
-    }
-
-    this._validatePositions();
-
-    overlayRef.hostElement.classList.add(boundingBoxClass);
-
-    this._overlayRef = overlayRef;
-    this._boundingBox = overlayRef.hostElement;
-    this._pane = overlayRef.overlayElement;
-    this._paneOriginalPosition = this._pane.style.position;
-    this._isDisposed = false;
+
+    this._hostElement.classList.add(BOUNDING_BOX_CLASS);
   }
 
   /** Updates the position of the overlay element. */
@@ -149,46 +139,23 @@
     if (this._isDisposed || !this._platform.isBrowser) {
       return;
     }
-<<<<<<< HEAD
-    // Fixed position is necessary to position most anchored elements that reside within overlays.
-    this._pane.style.position = 'fixed';
-
-    if (typeof this._anchor === 'string') {
-      this._pane.style.anchorDefault = `--${this._anchor}`;
-    } else {
-      const anchor =
-        this._anchor instanceof ElementRef ? (this._anchor.nativeElement as Element) : this._anchor;
-      this._pane.anchorElement = anchor;
-    }
-
-    if (this._positionFallback) {
-      this._pane.style.positionFallback = `--${this._positionFallback}`;
-    }
-=======
-
-    this._clearPanelClasses();
+
     this._resetOverlayElementStyles();
-    this._resetBoundingBoxStyles();
-
-    // Fixed position is necessary to position most anchored elements that reside within overlays.
-    this._pane.style.position = 'fixed';
+    this._resetHostElementStyles(/* insetZero= */ true);
 
     const anchor =
       this._origin instanceof ElementRef
         ? (this._origin.nativeElement as Element)
         : (this._origin as Element);
-    this._pane.anchorElement = anchor;
-
-    this._applyPositionFallback();
->>>>>>> 9e24c979
+    this._overlayElement!.anchorElement = anchor;
+
+    this._applyAnchorPositioning();
+    this._observePosition();
   }
 
   /** Called when the overlay is detached. */
   detach() {
-    this._pane.style.removeProperty('anchor-default');
-    this._pane.style.removeProperty('position-fallback');
-    this._pane.style.position = this._paneOriginalPosition;
-    delete this._pane.anchorElement;
+    // TODO(twilkinson): Commit current position on detach?
   }
 
   /** Cleans up any DOM modifications made by the position strategy, if necessary. */
@@ -197,8 +164,20 @@
       return;
     }
 
-    this.detach();
+    this._resetHostElementStyles();
+    this._hostElement?.classList.remove(BOUNDING_BOX_CLASS);
+    this._resetOverlayElementStyles();
+
+    this._positionChanges.complete();
+
+    delete this._overlayReference;
+    delete this._hostElement;
+    delete this._overlayElement;
     this._isDisposed = true;
+  }
+
+  reapplyLastPosition(): void {
+    throw new Error('Unimplemented. With anchor positioning the browser does positioning.');
   }
 
   /**
@@ -207,78 +186,321 @@
    * relatively to a trigger (e.g. dropdown menus or tooltips).
    * @param anchor Reference to the new origin.
    */
-<<<<<<< HEAD
-  withAnchor(anchor: AnchorPositioningStrategyAnchor): this {
-    this._anchor = anchor;
-=======
-  withOrigin(origin: FlexibleConnectedPositionStrategyOrigin): this {
+  setOrigin(origin: FlexibleConnectedPositionStrategyOrigin): this {
     if (!(origin instanceof Element || origin instanceof ElementRef)) {
       throw new Error('AnchorPositioningStrategy only works with an Element or ElementRef');
     }
     this._origin = origin;
->>>>>>> 9e24c979
-
-    return this;
-  }
-
-<<<<<<< HEAD
-  /** Sets the position fallback by name. */
-  withPositionFallback(positionFallback: string): this {
-    this._positionFallback = positionFallback;
-
-    return this;
-=======
-  private _applyPositionFallback() {}
-
-  /** Clears the classes that the position strategy has applied from the overlay panel. */
-  private _clearPanelClasses() {
-    if (this._pane) {
-      this._appliedPanelClasses.forEach(cssClass => {
-        this._pane.classList.remove(cssClass);
+
+    return this;
+  }
+
+  /**
+   * Sets the list of Scrollable containers that host the origin element so that
+   * on reposition we can evaluate if it or the overlay has been clipped or outside view. Every
+   * Scrollable must be an ancestor element of the strategy's origin element.
+   */
+  withScrollableContainers(scrollables: CdkScrollable[]): this {
+    this._scrollables = scrollables;
+    return this;
+  }
+
+  /**
+   * Adds new preferred positions.
+   * @param positions List of positions options for this overlay.
+   */
+  withPositions(positions: ConnectedPosition[]): this {
+    this._preferredPositions = positions;
+
+    this._validatePositions();
+
+    return this;
+  }
+
+  /**
+   * Sets a minimum distance the overlay may be positioned to the edge of the viewport.
+   * @param margin Required margin between the overlay and the viewport edge in pixels.
+   */
+  withViewportMargin(margin: number): this {
+    this._viewportMargin = margin;
+    return this;
+  }
+
+  /** Sets whether the overlay's width and height can be constrained to fit within the viewport. */
+  withFlexibleDimensions(flexibleDimensions = true): this {
+    this._hasFlexibleDimensions = flexibleDimensions;
+    return this;
+  }
+
+  /** Sets whether the overlay can grow after the initial open via flexible width/height. */
+  withGrowAfterOpen(growAfterOpen = true): this {
+    // TODO(twilkinson): This doesn't apply for anchor positioning since we don't measure the
+    // bounding box or overlay.
+    this._growAfterOpen = growAfterOpen;
+    return this;
+  }
+
+  /** Sets whether the overlay can be pushed on-screen if none of the provided positions fit. */
+  withPush(canPush = true): this {
+    // TODO(twilkinson): There's no easy way to push overlays into the viewport with
+    // fallback positioning.
+    this._canPush = canPush;
+    return this;
+  }
+
+  /**
+   * Sets whether the overlay's position should be locked in after it is positioned
+   * initially. When an overlay is locked in, it won't attempt to reposition itself
+   * when the position is re-applied (e.g. when the user scrolls away).
+   * @param isLocked Whether the overlay should locked in.
+   */
+  withLockedPosition(isLocked = true): this {
+    // TODO(twilkinson): Implement this along with detach behavior.
+    this._positionLocked = isLocked;
+    return this;
+  }
+
+  /**
+   * Sets the default offset for the overlay's connection point on the x-axis.
+   * @param offset New offset in the X axis.
+   */
+  withDefaultOffsetX(offset: number): this {
+    this._offsetX = offset;
+    return this;
+  }
+
+  /**
+   * Sets the default offset for the overlay's connection point on the y-axis.
+   * @param offset New offset in the Y axis.
+   */
+  withDefaultOffsetY(offset: number): this {
+    this._offsetY = offset;
+    return this;
+  }
+
+  private _applyAnchorPositioning() {
+    // set transform origin?
+    // set max width and height.
+    this._setOverlayElementStyles();
+    this._setHostElementStyles();
+    const positionFallbackIdent = `--overlay-position-fallback-${positionFallbackId++}`;
+    const positionFallbackCss = this._getPositionTryCss(positionFallbackIdent);
+  }
+
+  private _setOverlayElementStyles() {
+    // Fixed position is necessary to position most anchored elements that reside within overlays.
+    this._overlayElement!.style.position = 'fixed';
+    if (this._hasFlexibleDimensions) {
+      const config = this._overlayReference!.getConfig();
+      if (config.minHeight) {
+        this._overlayElement!.style.minHeight = config.minHeight;
+      }
+      if (config.minWidth) {
+        this._overlayElement!.style.minWidth = config.minWidth;
+      }
+    }
+  }
+
+  private _setHostElementStyles() {
+    if (this._viewportMargin) {
+      this._hostElement!.style.margin = `${this._viewportMargin}px`;
+    }
+  }
+
+  /** Validates that the current position match the expected values. */
+  private _validatePositions(): void {
+    if (typeof ngDevMode === 'undefined' || ngDevMode) {
+      if (!this._preferredPositions.length) {
+        throw Error('AnchorPositioningStrategy: At least one position is required.');
+      }
+      this._preferredPositions.forEach(pair => {
+        if (pair.panelClass) {
+          throw new Error('AnchorPositioningStrategy: panelClass not supported.');
+        }
       });
-      this._appliedPanelClasses = [];
-    }
+
+      validateConnectionPositionPairs(this._preferredPositions);
+    }
+  }
+
+  private _getPositionTryCss(positionFallbackIdent: string) {
+    let positionFallbackCss = `@position ${positionFallbackIdent} { `;
+    for (const position of this._preferredPositions) {
+      let tryCss = `@try { `;
+      const anchorPosition = this._getAnchorPosition(position);
+      if (anchorPosition.top) {
+        tryCss += `top: ${anchorPosition.top}; `;
+      }
+      if (anchorPosition.bottom) {
+        tryCss += `bottom: ${anchorPosition.bottom}; `;
+      }
+      if (anchorPosition.centerBlock) {
+        tryCss += `align-items: center; `;
+      } else {
+        const alignItems = position.overlayX === 'end' ? 'flex-end' : 'flex-start';
+        tryCss += `align-items: ${alignItems}`.
+      }
+      if (anchorPosition.left) {
+        tryCss += `left: ${anchorPosition.left}; `;
+      }
+      if (anchorPosition.right) {
+        tryCss += `right: ${anchorPosition.right}; `;
+      }
+      if (anchorPosition.centerInline) {
+        tryCss += `justify-content: center; `;
+      } else {
+        const justifyContent = position.overlayY === 'bottom' ? 'flex-end' : 'flex-start';
+        tryCss += `justify-content: ${justifyContent}`;
+      }
+      tryCss += `} `;
+      positionFallbackCss += tryCss;
+    }
+    positionFallbackCss += `}`;
+    return positionFallbackCss;
+  }
+
+  private _getAnchorPosition(position: ConnectedPosition): AnchorPosition {
+    const anchorPosition: Partial<AnchorPosition> = {};
+    const anchorY = `anchor(${position.originY})`;
+    const anchorX = `anchor(${position.originX})`;
+    if (position.overlayY === 'center') {
+      anchorPosition.top = this._getAnchorCenterCalc(anchorY);
+      anchorPosition.bottom = this._getAnchorCenterCalc(anchorY);
+      anchorPosition.centerBlock = true;
+    } else if (position.overlayY === 'top') {
+      anchorPosition.top = anchorY;
+    } else {
+      anchorPosition.bottom = anchorY;
+    }
+
+    if (position.overlayX === 'center') {
+      anchorPosition.top = this._getAnchorCenterCalc(anchorX);
+      anchorPosition.bottom = this._getAnchorCenterCalc(anchorX);
+      anchorPosition.centerInline = true;
+    } else if (position.overlayX === 'start' || !this._isRtl()) {
+      anchorPosition.left = anchorX;
+    } else {
+      anchorPosition.right = anchorX;
+    }
+    return anchorPosition as AnchorPosition;
+  }
+
+  private _getAnchorCenterCalc(anchorInset: string) {
+    return `calc(${anchorInset} - min(${anchorInset} - 0%, 100% - ${anchorInset}))`;
   }
 
   /** Resets the styles for the bounding box so that a new positioning can be computed. */
-  private _resetBoundingBoxStyles() {
-    extendStyles(this._boundingBox!.style, {
-      top: '0',
-      left: '0',
-      right: '0',
-      bottom: '0',
+  private _resetHostElementStyles(insetZero = false) {
+    if (!this._hostElement) {
+      return;
+    }
+    const insetLength = insetZero ? '0' : '';
+    extendStyles(this._hostElement!.style, {
+      top: insetLength,
+      left: insetLength,
+      right: insetLength,
+      bottom: insetLength,
       height: '',
       width: '',
       alignItems: '',
       justifyContent: '',
+      margin: '',
     } as CSSStyleDeclaration);
   }
 
   /** Resets the styles for the overlay pane so that a new positioning can be computed. */
   private _resetOverlayElementStyles() {
-    extendStyles(this._pane.style, {
+    if (!this._overlayElement) {
+      return;
+    }
+    extendStyles(this._overlayElement.style, {
       top: '',
       left: '',
       bottom: '',
       right: '',
       position: '',
       transform: '',
+      minHeight: '',
+      minWidth: '',
     } as CSSStyleDeclaration);
->>>>>>> 9e24c979
+  }
+
+  /**
+   * After a request to "change" the position of the overlay, emits a position change event.
+   * @param position The position preference
+   * @param originPoint The point on the origin element where the overlay is connected.
+   */
+  private _observePosition() {
+    if (this._positionChanges.observers.length) {
+      const position = this._getPosition();
+      const scrollableViewProperties = this._getScrollVisibility();
+      const changeEvent = new ConnectedOverlayPositionChange(position, scrollableViewProperties);
+      this._positionChanges.next(changeEvent);
+    }
+  }
+
+  private _getPosition(): ConnectedPosition {
+    // TODO(twilkinson): Finish.
+    return {} as ConnectedPosition;
+  }
+
+  /** Whether the we're dealing with an RTL context */
+  private _isRtl() {
+    return this._overlayReference!.getDirection() === 'rtl';
+  }
+
+  /**
+   * Gets the view properties of the trigger and overlay, including whether they are clipped
+   * or completely outside the view of any of the strategy's scrollables.
+   */
+  private _getScrollVisibility(): ScrollingVisibility {
+    // Note: needs fresh rects since the position could've changed.
+    const originBounds = this._getOriginRect();
+    const overlayBounds = this._overlayElement!.getBoundingClientRect();
+
+    // TODO(jelbourn): instead of needing all of the client rects for these scrolling containers
+    // every time, we should be able to use the scrollTop of the containers if the size of those
+    // containers hasn't changed.
+    const scrollContainerBounds = this._scrollables.map(scrollable => {
+      return scrollable.getElementRef().nativeElement.getBoundingClientRect();
+    });
+
+    return {
+      isOriginClipped: isElementClippedByScrolling(originBounds, scrollContainerBounds),
+      isOriginOutsideView: isElementScrolledOutsideView(originBounds, scrollContainerBounds),
+      isOverlayClipped: isElementClippedByScrolling(overlayBounds, scrollContainerBounds),
+      isOverlayOutsideView: isElementScrolledOutsideView(overlayBounds, scrollContainerBounds),
+    };
+  }
+
+  /** Returns the ClientRect of the current origin. */
+  private _getOriginRect(): Dimensions {
+    const origin = this._origin;
+
+    if (origin instanceof ElementRef) {
+      return origin.nativeElement.getBoundingClientRect();
+    }
+
+    // Check for Element so SVG elements are also supported.
+    if (origin instanceof Element) {
+      return origin.getBoundingClientRect();
+    }
+
+    const width = origin.width || 0;
+    const height = origin.height || 0;
+
+    // If the origin is a point, return a client rect as if it was a 0x0 element at the point.
+    return {
+      top: origin.y,
+      bottom: origin.y + height,
+      left: origin.x,
+      right: origin.x + width,
+      height,
+      width,
+    };
   }
 }
 
-<<<<<<< HEAD
-  /** Validates that the current position match the expected values. */
-  private _validatePositions(): void {
-    if (typeof ngDevMode === 'undefined' || ngDevMode) {
-      if (!this._preferredPositions.length) {
-        throw Error('FlexibleConnectedPositionStrategy: At least one position is required.');
-      }
-
-    validateConnectionPositionPairs(this._preferredPositions.length);
-  }
-=======
 /** Shallow-extends a stylesheet object with another stylesheet object. */
 function extendStyles(
   destination: CSSStyleDeclaration,
@@ -291,5 +513,4 @@
   }
 
   return destination;
->>>>>>> 9e24c979
 }